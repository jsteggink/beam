/*
 * Licensed to the Apache Software Foundation (ASF) under one
 * or more contributor license agreements.  See the NOTICE file
 * distributed with this work for additional information
 * regarding copyright ownership.  The ASF licenses this file
 * to you under the Apache License, Version 2.0 (the
 * "License"); you may not use this file except in compliance
 * with the License.  You may obtain a copy of the License at
 *
 *     http://www.apache.org/licenses/LICENSE-2.0
 *
 * Unless required by applicable law or agreed to in writing, software
 * distributed under the License is distributed on an "AS IS" BASIS,
 * WITHOUT WARRANTIES OR CONDITIONS OF ANY KIND, either express or implied.
 * See the License for the specific language governing permissions and
 * limitations under the License.
 */
package org.apache.beam.sdk.transforms.windowing;

import static org.junit.Assert.assertEquals;
import static org.junit.Assert.assertFalse;
import static org.junit.Assert.assertTrue;
import static org.mockito.Mockito.doNothing;
import static org.mockito.Mockito.when;

import org.apache.beam.sdk.transforms.windowing.Trigger.OnceTrigger;
import org.apache.beam.sdk.util.TriggerTester;
import org.apache.beam.sdk.util.TriggerTester.SimpleTriggerTester;

import org.joda.time.Duration;
import org.joda.time.Instant;
import org.junit.Before;
import org.junit.Test;
import org.junit.runner.RunWith;
import org.junit.runners.JUnit4;
import org.mockito.Mock;
import org.mockito.Mockito;
import org.mockito.MockitoAnnotations;

/**
 * Tests the {@link AfterWatermark} triggers.
 */
@RunWith(JUnit4.class)
public class AfterWatermarkTest {

  @Mock private OnceTrigger mockEarly;
  @Mock private OnceTrigger mockLate;

  private SimpleTriggerTester<IntervalWindow> tester;
  private static Trigger.TriggerContext anyTriggerContext() {
    return Mockito.<Trigger.TriggerContext>any();
  }
  private static Trigger.OnElementContext anyElementContext() {
    return Mockito.<Trigger.OnElementContext>any();
  }

  private void injectElements(int... elements) throws Exception {
    for (int element : elements) {
      doNothing().when(mockEarly).onElement(anyElementContext());
      doNothing().when(mockLate).onElement(anyElementContext());
      tester.injectElements(element);
    }
  }

  @Before
  public void setUp() {
    MockitoAnnotations.initMocks(this);
  }

  public void testRunningAsTrigger(OnceTrigger mockTrigger, IntervalWindow window)
      throws Exception {

    // Don't fire due to mock saying no
    when(mockTrigger.shouldFire(anyTriggerContext())).thenReturn(false);
    assertFalse(tester.shouldFire(window)); // not ready

    // Fire due to mock trigger; early trigger is required to be a OnceTrigger
    when(mockTrigger.shouldFire(anyTriggerContext())).thenReturn(true);
    assertTrue(tester.shouldFire(window)); // ready
    tester.fireIfShouldFire(window);
    assertFalse(tester.isMarkedFinished(window));
  }

  @Test
  public void testEarlyAndAtWatermark() throws Exception {
    tester = TriggerTester.forTrigger(
        AfterWatermark.pastEndOfWindow()
            .withEarlyFirings(mockEarly),
        FixedWindows.of(Duration.millis(100)));

    injectElements(1);
    IntervalWindow window = new IntervalWindow(new Instant(0), new Instant(100));

    testRunningAsTrigger(mockEarly, window);

    // Fire due to watermark
    when(mockEarly.shouldFire(anyTriggerContext())).thenReturn(false);
    tester.advanceInputWatermark(new Instant(100));
    assertTrue(tester.shouldFire(window));
    tester.fireIfShouldFire(window);
    assertTrue(tester.isMarkedFinished(window));
  }

  @Test
  public void testAtWatermarkAndLate() throws Exception {
    tester = TriggerTester.forTrigger(
        AfterWatermark.pastEndOfWindow()
            .withLateFirings(mockLate),
        FixedWindows.of(Duration.millis(100)));

    injectElements(1);
    IntervalWindow window = new IntervalWindow(new Instant(0), new Instant(100));

    // No early firing, just double checking
    when(mockEarly.shouldFire(anyTriggerContext())).thenReturn(true);
    assertFalse(tester.shouldFire(window));
    tester.fireIfShouldFire(window);
    assertFalse(tester.isMarkedFinished(window));

    // Fire due to watermark
    when(mockEarly.shouldFire(anyTriggerContext())).thenReturn(false);
    tester.advanceInputWatermark(new Instant(100));
    assertTrue(tester.shouldFire(window));
    tester.fireIfShouldFire(window);
    assertFalse(tester.isMarkedFinished(window));

    testRunningAsTrigger(mockLate, window);
  }

  @Test
  public void testEarlyAndAtWatermarkAndLate() throws Exception {
    tester = TriggerTester.forTrigger(
        AfterWatermark.pastEndOfWindow()
            .withEarlyFirings(mockEarly)
            .withLateFirings(mockLate),
        FixedWindows.of(Duration.millis(100)));

    injectElements(1);
    IntervalWindow window = new IntervalWindow(new Instant(0), new Instant(100));

    testRunningAsTrigger(mockEarly, window);

    // Fire due to watermark
    when(mockEarly.shouldFire(anyTriggerContext())).thenReturn(false);
    tester.advanceInputWatermark(new Instant(100));
    assertTrue(tester.shouldFire(window));
    tester.fireIfShouldFire(window);
    assertFalse(tester.isMarkedFinished(window));

    testRunningAsTrigger(mockLate, window);
  }

  /**
   * Tests that if the EOW is finished in both as well as the merged window, then
   * it is finished in the merged result.
   *
   * <p>Because windows are discarded when a trigger finishes, we need to embed this
   * in a sequence in order to check that it is re-activated. So this test is potentially
   * sensitive to other triggers' correctness.
   */
  @Test
  public void testOnMergeAlreadyFinished() throws Exception {
    tester = TriggerTester.forTrigger(
        AfterEach.inOrder(
            AfterWatermark.pastEndOfWindow(),
            Repeatedly.forever(AfterPane.elementCountAtLeast(1))),
        Sessions.withGapDuration(Duration.millis(10)));

    tester.injectElements(1);
    tester.injectElements(5);
    IntervalWindow firstWindow = new IntervalWindow(new Instant(1), new Instant(11));
    IntervalWindow secondWindow = new IntervalWindow(new Instant(5), new Instant(15));
    IntervalWindow mergedWindow = new IntervalWindow(new Instant(1), new Instant(15));

    // Finish the AfterWatermark.pastEndOfWindow() trigger in both windows
    tester.advanceInputWatermark(new Instant(15));
    assertTrue(tester.shouldFire(firstWindow));
    assertTrue(tester.shouldFire(secondWindow));
    tester.fireIfShouldFire(firstWindow);
    tester.fireIfShouldFire(secondWindow);

    // Confirm that we are on the second trigger by probing
    assertFalse(tester.shouldFire(firstWindow));
    assertFalse(tester.shouldFire(secondWindow));
    tester.injectElements(1);
    tester.injectElements(5);
    assertTrue(tester.shouldFire(firstWindow));
    assertTrue(tester.shouldFire(secondWindow));
    tester.fireIfShouldFire(firstWindow);
    tester.fireIfShouldFire(secondWindow);

    // Merging should leave it finished
    tester.mergeWindows();

    // Confirm that we are on the second trigger by probing
    assertFalse(tester.shouldFire(mergedWindow));
    tester.injectElements(1);
    assertTrue(tester.shouldFire(mergedWindow));
  }

  /**
   * Tests that the trigger rewinds to be non-finished in the merged window.
   *
   * <p>Because windows are discarded when a trigger finishes, we need to embed this
   * in a sequence in order to check that it is re-activated. So this test is potentially
   * sensitive to other triggers' correctness.
   */
  @Test
  public void testOnMergeRewinds() throws Exception {
    tester = TriggerTester.forTrigger(
        AfterEach.inOrder(
            AfterWatermark.pastEndOfWindow(),
            Repeatedly.forever(AfterPane.elementCountAtLeast(1))),
        Sessions.withGapDuration(Duration.millis(10)));

    tester.injectElements(1);
    tester.injectElements(5);
    IntervalWindow firstWindow = new IntervalWindow(new Instant(1), new Instant(11));
    IntervalWindow secondWindow = new IntervalWindow(new Instant(5), new Instant(15));
    IntervalWindow mergedWindow = new IntervalWindow(new Instant(1), new Instant(15));

    // Finish the AfterWatermark.pastEndOfWindow() trigger in only the first window
    tester.advanceInputWatermark(new Instant(11));
    assertTrue(tester.shouldFire(firstWindow));
    assertFalse(tester.shouldFire(secondWindow));
    tester.fireIfShouldFire(firstWindow);

    // Confirm that we are on the second trigger by probing
    assertFalse(tester.shouldFire(firstWindow));
    tester.injectElements(1);
    assertTrue(tester.shouldFire(firstWindow));
    tester.fireIfShouldFire(firstWindow);

    // Merging should re-activate the watermark trigger in the merged window
    tester.mergeWindows();

    // Confirm that we are not on the second trigger by probing
    assertFalse(tester.shouldFire(mergedWindow));
    tester.injectElements(1);
    assertFalse(tester.shouldFire(mergedWindow));

    // And confirm that advancing the watermark fires again
    tester.advanceInputWatermark(new Instant(15));
    assertTrue(tester.shouldFire(mergedWindow));
  }

  /**
   * Tests that if the EOW is finished in both as well as the merged window, then
   * it is finished in the merged result.
   *
   * <p>Because windows are discarded when a trigger finishes, we need to embed this
   * in a sequence in order to check that it is re-activated. So this test is potentially
   * sensitive to other triggers' correctness.
   */
  @Test
  public void testEarlyAndLateOnMergeAlreadyFinished() throws Exception {
    tester = TriggerTester.forTrigger(
        AfterWatermark.pastEndOfWindow()
            .withEarlyFirings(AfterPane.elementCountAtLeast(100))
            .withLateFirings(AfterPane.elementCountAtLeast(1)),
        Sessions.withGapDuration(Duration.millis(10)));

    tester.injectElements(1);
    tester.injectElements(5);
    IntervalWindow firstWindow = new IntervalWindow(new Instant(1), new Instant(11));
    IntervalWindow secondWindow = new IntervalWindow(new Instant(5), new Instant(15));
    IntervalWindow mergedWindow = new IntervalWindow(new Instant(1), new Instant(15));

    // Finish the AfterWatermark.pastEndOfWindow() bit of the trigger in both windows
    tester.advanceInputWatermark(new Instant(15));
    assertTrue(tester.shouldFire(firstWindow));
    assertTrue(tester.shouldFire(secondWindow));
    tester.fireIfShouldFire(firstWindow);
    tester.fireIfShouldFire(secondWindow);

    // Confirm that we are on the late trigger by probing
    assertFalse(tester.shouldFire(firstWindow));
    assertFalse(tester.shouldFire(secondWindow));
    tester.injectElements(1);
    tester.injectElements(5);
    assertTrue(tester.shouldFire(firstWindow));
    assertTrue(tester.shouldFire(secondWindow));
    tester.fireIfShouldFire(firstWindow);
    tester.fireIfShouldFire(secondWindow);

    // Merging should leave it on the late trigger
    tester.mergeWindows();

    // Confirm that we are on the late trigger by probing
    assertFalse(tester.shouldFire(mergedWindow));
    tester.injectElements(1);
    assertTrue(tester.shouldFire(mergedWindow));
  }

  /**
   * Tests that the trigger rewinds to be non-finished in the merged window.
   *
   * <p>Because windows are discarded when a trigger finishes, we need to embed this
   * in a sequence in order to check that it is re-activated. So this test is potentially
   * sensitive to other triggers' correctness.
   */
  @Test
  public void testEarlyAndLateOnMergeRewinds() throws Exception {
    tester = TriggerTester.forTrigger(
        AfterWatermark.pastEndOfWindow()
            .withEarlyFirings(AfterPane.elementCountAtLeast(100))
            .withLateFirings(AfterPane.elementCountAtLeast(1)),
        Sessions.withGapDuration(Duration.millis(10)));

    tester.injectElements(1);
    tester.injectElements(5);
    IntervalWindow firstWindow = new IntervalWindow(new Instant(1), new Instant(11));
    IntervalWindow secondWindow = new IntervalWindow(new Instant(5), new Instant(15));
    IntervalWindow mergedWindow = new IntervalWindow(new Instant(1), new Instant(15));

    // Finish the AfterWatermark.pastEndOfWindow() bit of the trigger in only the first window
    tester.advanceInputWatermark(new Instant(11));
    assertTrue(tester.shouldFire(firstWindow));
    assertFalse(tester.shouldFire(secondWindow));
    tester.fireIfShouldFire(firstWindow);

    // Confirm that we are on the late trigger by probing
    assertFalse(tester.shouldFire(firstWindow));
    tester.injectElements(1);
    assertTrue(tester.shouldFire(firstWindow));
    tester.fireIfShouldFire(firstWindow);

    // Merging should re-activate the early trigger in the merged window
    tester.mergeWindows();

    // Confirm that we are not on the second trigger by probing
    assertFalse(tester.shouldFire(mergedWindow));
    tester.injectElements(1);
    assertFalse(tester.shouldFire(mergedWindow));

    // And confirm that advancing the watermark fires again
    tester.advanceInputWatermark(new Instant(15));
    assertTrue(tester.shouldFire(mergedWindow));
  }

  @Test
  public void testFromEndOfWindowToString() {
    Trigger trigger = AfterWatermark.pastEndOfWindow();
    assertEquals("AfterWatermark.pastEndOfWindow()", trigger.toString());
  }

  @Test
  public void testEarlyFiringsToString() {
<<<<<<< HEAD
    Trigger trigger = AfterWatermark.pastEndOfWindow()
        .withEarlyFirings(StubTrigger.named("t1"))
        .buildTrigger();
=======
    Trigger trigger = AfterWatermark.pastEndOfWindow().withEarlyFirings(StubTrigger.named("t1"));
>>>>>>> c584b37b

    assertEquals("AfterWatermark.pastEndOfWindow().withEarlyFirings(t1)", trigger.toString());
  }

  @Test
  public void testLateFiringsToString() {
    Trigger trigger = AfterWatermark.pastEndOfWindow().withLateFirings(StubTrigger.named("t1"));

    assertEquals("AfterWatermark.pastEndOfWindow().withLateFirings(t1)", trigger.toString());
  }

  @Test
  public void testEarlyAndLateFiringsToString() {
    Trigger trigger =
        AfterWatermark.pastEndOfWindow()
            .withEarlyFirings(StubTrigger.named("t1"))
            .withLateFirings(StubTrigger.named("t2"));

    assertEquals("AfterWatermark.pastEndOfWindow().withEarlyFirings(t1).withLateFirings(t2)",
        trigger.toString());
  }

  @Test
  public void testToStringExcludesNeverTrigger() {
<<<<<<< HEAD
    Trigger trigger = AfterWatermark.pastEndOfWindow()
        .withEarlyFirings(Never.ever())
        .withLateFirings(Never.ever())
        .buildTrigger();
=======
    Trigger trigger =
        AfterWatermark.pastEndOfWindow()
            .withEarlyFirings(Never.ever())
            .withLateFirings(Never.ever());
>>>>>>> c584b37b

    assertEquals("AfterWatermark.pastEndOfWindow()", trigger.toString());
  }
}<|MERGE_RESOLUTION|>--- conflicted
+++ resolved
@@ -346,13 +346,7 @@
 
   @Test
   public void testEarlyFiringsToString() {
-<<<<<<< HEAD
-    Trigger trigger = AfterWatermark.pastEndOfWindow()
-        .withEarlyFirings(StubTrigger.named("t1"))
-        .buildTrigger();
-=======
     Trigger trigger = AfterWatermark.pastEndOfWindow().withEarlyFirings(StubTrigger.named("t1"));
->>>>>>> c584b37b
 
     assertEquals("AfterWatermark.pastEndOfWindow().withEarlyFirings(t1)", trigger.toString());
   }
@@ -377,17 +371,10 @@
 
   @Test
   public void testToStringExcludesNeverTrigger() {
-<<<<<<< HEAD
-    Trigger trigger = AfterWatermark.pastEndOfWindow()
-        .withEarlyFirings(Never.ever())
-        .withLateFirings(Never.ever())
-        .buildTrigger();
-=======
     Trigger trigger =
         AfterWatermark.pastEndOfWindow()
             .withEarlyFirings(Never.ever())
             .withLateFirings(Never.ever());
->>>>>>> c584b37b
 
     assertEquals("AfterWatermark.pastEndOfWindow()", trigger.toString());
   }
